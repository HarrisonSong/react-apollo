{
  "name": "react-apollo",
<<<<<<< HEAD
  "version": "1.0.0-rc.4",
=======
  "version": "1.0.1",
>>>>>>> 95e36479
  "description": "React data container for Apollo Client",
  "main": "lib/index.js",
  "browser": "lib/browser.js",
  "typings": "lib/index.d.ts",
  "scripts": {
    "deploy": "npm run compile && npm test && npm publish --tag next",
    "test": "npm run compile && jest",
    "testonly": "jest",
    "test-watch": "jest --watch",
    "posttest": "npm run lint",
    "filesize": "npm run compile:browser && ./scripts/filesize.js --file=./dist/index.min.js --maxGzip=20",
    "compile": "tsc",
    "compile:browser": "rm -rf ./dist && mkdir ./dist && browserify ./lib/index.js --i react --i apollo-client -o=./dist/index.js && npm run minify:browser",
    "minify:browser": "uglifyjs --compress --mangle --screw-ie8 -o=./dist/index.min.js -- ./dist/index.js",
    "watch": "tsc -w",
    "lint": "tslint 'src/*.ts*' && tslint 'test/*.ts*'"
  },
  "repository": {
    "type": "git",
    "url": "apollostack/react-apollo"
  },
  "keywords": [
    "ecmascript",
    "es2015",
    "jsnext",
    "javascript",
    "relay",
    "npm",
    "react"
  ],
  "author": "James Baxley <james.baxley@newspring.cc>",
  "babel": {
    "presets": [
      "react-native"
    ]
  },
  "jest": {
    "preset": "jest-react-native",
    "testEnvironment": "jsdom",
    "transform": {
      ".*": "<rootDir>/preprocessor.js"
    },
    "moduleFileExtensions": [
      "ts",
      "tsx",
      "js",
      "json"
    ],
    "modulePathIgnorePatterns": [
      "<rootDir>/examples"
    ],
    "testRegex": "<rootDir>/test/.*.test.(ts|tsx|js)$",
    "collectCoverage": true
  },
  "license": "MIT",
  "files": [
    "dist",
    "lib",
    "src",
    "exports.d.ts",
    "CHANGELOG.md",
    "LICENSE",
    "README.md"
  ],
  "peerDependencies": {
    "react": "0.14.x || 15.* || ^15.0.0",
    "redux": "^2.0.0 || ^3.0.0"
  },
  "optionalDependencies": {
    "react-dom": "0.14.x || 15.* || ^15.0.0"
  },
  "devDependencies": {
    "@types/enzyme": "^2.4.32",
    "@types/graphql": "^0.9.0",
    "@types/invariant": "^2.2.27",
    "@types/isomorphic-fetch": "0.0.33",
    "@types/jest": "^19.2.0",
    "@types/lodash": "^4.14.36",
    "@types/node": "^7.0.5",
    "@types/object-assign": "^4.0.28",
    "@types/react": "^15.0.12",
    "@types/react-addons-test-utils": "^0.14.14",
    "@types/react-dom": "^0.14.16",
    "@types/react-redux": "^4.4.31",
    "@types/redux-form": "^6.3.2",
    "@types/redux-immutable": "^3.0.30",
    "@types/sinon": "^2.1.1",
    "babel-jest": "^19.0.0",
    "babel-preset-react-native": "^1.9.0",
    "browserify": "^14.1.0",
    "cheerio": "^0.22.0",
    "colors": "^1.1.2",
    "enzyme": "^2.2.0",
    "enzyme-to-json": "^1.1.5",
    "flow-bin": "^0.43.0",
    "graphql": "^0.9.1",
    "gzip-size": "^3.0.0",
    "immutable": "^3.8.1",
    "isomorphic-fetch": "^2.2.1",
    "jest": "^19.0.2",
    "jest-react-native": "^18.0.0",
    "jsdom": "^9.11.0",
    "lodash": "^4.16.6",
    "minimist": "^1.2.0",
    "mobx": "^3.1.0",
    "mobx-react": "^4.1.0",
    "pretty-bytes": "^4.0.2",
    "react": "15.4.2",
    "react-addons-test-utils": "15.4.2",
    "react-dom": "15.4.2",
    "react-native": "^0.42.0",
    "react-redux": "^5.0.3",
    "react-test-renderer": "15.4.2",
    "recompose": "^0.22.0",
    "redux": "^3.5.2",
    "redux-form": "^6.0.5",
    "redux-immutable": "^4.0.0",
    "redux-loop": "^2.2.2",
    "source-map-support": "^0.4.0",
    "swapi-graphql": "0.0.6",
    "travis-weigh-in": "^1.0.2",
    "tslint": "^4.4.2",
    "typescript": "^2.2.0",
    "typescript-require": "^0.2.9-1",
    "typings": "^2.1.0",
    "uglify-js": "^2.6.2"
  },
  "dependencies": {
    "apollo-client": "^1.0.2",
    "graphql-anywhere": "^3.0.0",
    "graphql-tag": "^1.3.1",
    "hoist-non-react-statics": "^1.2.0",
    "invariant": "^2.2.1",
    "lodash.flatten": "^4.2.0",
    "lodash.isequal": "^4.1.1",
    "lodash.isobject": "^3.0.2",
    "lodash.pick": "^4.4.0",
    "object-assign": "^4.0.1"
  }
}<|MERGE_RESOLUTION|>--- conflicted
+++ resolved
@@ -1,10 +1,6 @@
 {
   "name": "react-apollo",
-<<<<<<< HEAD
-  "version": "1.0.0-rc.4",
-=======
   "version": "1.0.1",
->>>>>>> 95e36479
   "description": "React data container for Apollo Client",
   "main": "lib/index.js",
   "browser": "lib/browser.js",
