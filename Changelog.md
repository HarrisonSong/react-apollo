# Change log

### vNext

<<<<<<< HEAD
* Stricter type checking in the codebase. [#1617]
* Improved TS types (even more) in both `Query` component and `graphql` HoC. [#1617]
=======
* Fix React Component detection bug in `getDataFromTree` [#1604](https://github.com/apollographql/react-apollo/pull/1604)
>>>>>>> 4e7a87c3

### 2.1.0-beta.0

* Beta release of all 2.1 features!

### 2.1.0-alpha.2

* Resubscribe after error for Query [#1580](https://github.com/apollographql/react-apollo/pull/1580)
* Improved TypeScript types of Query Component [#1581](https://github.com/apollographql/react-apollo/pull/1581)

### 2.1.0-alpha.1

* Change package to produce ES2015 as `module` and commonjs for `main` [#1576](https://github.com/apollographql/react-apollo/pull/1576)
* Make `Query` component work with `getDataFromTree` by defining `fetchData` [#1579]
* Added back in support for browser / main bundles [#1578](https://github.com/apollographql/react-apollo/pull/1578)

### 2.1.0-alpha.0

* **NEW FEATURES**

  * Added `<Query />` component [#1398](https://github.com/apollographql/react-apollo/pull/1398)
  * Add `<ApolloConsumer />` component [#1399](https://github.com/apollographql/react-apollo/pull/1399) [#1484](https://github.com/apollographql/react-apollo/pull/1484)
  * Added support for Preact when using `getDataFromTree` [#1561](https://github.com/apollographql/react-apollo/pull/1561)

* **BREAKING CHANGES [Removal of deprecated code]**

  * Remove deprecated `operationOptions.options.skip`, use `operationOptions.skip` instead

* **BREAKING CHANGES [TypeScript and Flow only]**

  * typescript - `graphql` parameterized types streamlined for
    a) full typing; and b) ease of use; and c) consistency. New parameterized is:
    `graphql<TProps,TData, TGraphQLVariables, TChildProps>` where none are required and full typing only requires the
    first three params (`TChildProps` can be derived). [#1402](https://github.com/apollographql/react-apollo/pull/1402)
  * Rename type `ProviderProps` to `ApolloProviderProps` [#1467](https://github.com/apollographql/react-apollo/pull/1467)
  * Rename `getDataFromTree` type `QueryResult` to `QueryTreeResult` [#1467](https://github.com/apollographql/react-apollo/pull/1467)
  * Rename type `QueryProps` to `GraphqlQueryControls` [#1467](https://github.com/apollographql/react-apollo/pull/1467) [#1478](https://github.com/apollographql/react-apollo/pull/1478)
  * Remove deprecated [`options.updateQueries`](https://www.apollographql.com/docs/react/basics/mutations.html#graphql-mutation-options-updateQueries), use [`options.update`](https://www.apollographql.com/docs/react/basics/mutations.html#graphql-mutation-options-update) instead [#1485](https://github.com/apollographql/react-apollo/pull/1485)

* **Fixes and Improvements**
  * Fixed bug where link error prevents future requests
  * Fixed stack traces on non chrome browsers [#1568](https://github.com/apollographql/react-apollo/pull/1568)
  * Fixed bug [#1412](https://github.com/apollographql/react-apollo/issues/1412) where the `MockedProvider` ignored variables when doing matching. This is potentially breaking because tests could break for which the variables don't match [#1501](https://github.com/apollographql/react-apollo/pull/1501)
  * Update all dependencies, scripts' usage, prettier and typescript setup [#1402](https://github.com/apollographql/react-apollo/pull/1402)
  * Tests are now linted and verified valid typescript [#1402](https://github.com/apollographql/react-apollo/pull/1402)
  * Typescript - updated `types` for consistency and potential to pass through all types e.g. `TProps, TData, TGraphQLVariables` [#1402](https://github.com/apollographql/react-apollo/pull/1402)
  * Typescript - added `ChildDataProps` and `ChildMutateProps` for optional stronger typed usage version of `ChildProps` [#1402](https://github.com/apollographql/react-apollo/pull/1402)
  * Typescript - fix `graphql` HOC inference [#1402](https://github.com/apollographql/react-apollo/pull/1402)
  * Made prettier solely responsible for formatting, removed all formatting linting rules from tslint [#1452](https://github.com/apollographql/react-apollo/pull/1452)
  * Convert `Query.test` to `tsx` and parameterize types for `Query` [#1462](https://github.com/apollographql/react-apollo/pull/1462)
  * Remove copied `shallowEqual` code and delegate to `fbjs` [#1465](https://github.com/apollographql/react-apollo/pull/1465)
  * Update rollup configurations, refine package exports [#1467](https://github.com/apollographql/react-apollo/pull/1467)
  * Removed unused gzip script [#1468](https://github.com/apollographql/react-apollo/pull/1468)
  * Minify umd and ensure umd name consistency [#1469](https://github.com/apollographql/react-apollo/pull/1469)
  * Converted `test/test-utils/test-utils.test.js` to `test/test-utils.test.tsx` [#1475](https://github.com/apollographql/react-apollo/pull/1475)
  * Updates to `examples/typescript` [#1471](https://github.com/apollographql/react-apollo/pull/1471)
  * Mutation test cleanup [#1480](https://github.com/apollographql/react-apollo/pull/1480)
  * Removed react-native from the test suite [#1451](https://github.com/apollographql/react-apollo/pull/1451)
  * Add `client` to `Query`'s `QueryResult` [#1488](https://github.com/apollographql/react-apollo/pull/1488)
  * Disregard falsy elements when walking tree in SSR [#1495](https://github.com/apollographql/react-apollo/pull/1495)
  * Removed the key `variables` from the render prop result in the `<Query />` [#1497](https://github.com/apollographql/react-apollo/pull/1497)
  * Added `<Subscription />` component [#1483](https://github.com/apollographql/react-apollo/pull/1483)
  * Render callback should be typed with TData [#1519](https://github.com/apollographql/react-apollo/pull/1519)

### 2.0.4

* rolled back on the lodash-es changes from
  [#1344](https://github.com/apollographql/react-apollo/pull/1344) due to build
  errors reported on slack
  [#1393](https://github.com/apollographql/react-apollo/pull/1393)

### 2.0.3

* Use lodash-es to allow lodash functions to be used in ES modules [#1344](https://github.com/apollographql/react-apollo/pull/1344)
* turn back on flow checking

### 2.0.2

* upgraded required apollo-client for bugfix for subscriptions
* add component name in unhandled error message [#1362](https://github.com/apollographql/react-apollo/pull/1362)
* upgraded flow support to 0.59.0 :tada: [#1354](https://github.com/apollographql/react-apollo/pull/1354)
* skip null / undefined items on SSR if present [#1355](https://github.com/apollographql/react-apollo/pull/1355)

### 2.0.1

* fix skip on component update [#1330](https://github.com/apollographql/react-apollo/pull/1330)
* Correctly provide the generic cache type to ApolloProvider [#1319](https://github.com/apollographql/react-apollo/pull/1319)
* Correctly initializes component state as null (not undefined) [#1300](https://github.com/apollographql/react-apollo/pull/1310)

### 2.0.0

* BREAKING: removed cleanupApolloState as it is no longer needed!
* Exported getDataFromTree on the client
* Removed `redux` from peer dependencies. [Issue #1223](https://github.com/apollographql/react-apollo/issues/1223) [PR #1224](https://github.com/apollographql/react-apollo/pull/1224)
* Support arrays being returned from render in SSR [#1158](https://github.com/apollographql/react-apollo/pull/1158)
* Support passing an updater function to `setState` in SSR mode [#1263](https://github.com/apollographql/react-apollo/pull/1263)

### 2.0.0-beta.0

* upgrade to Apollo Client 2.0
* remove direct dependencies on Apollo Client, graphql-tag
* fix skip on component update.
* Fix: ensure `client` option can be used with mutation query [#1145](https://github.com/apollographql/react-apollo/pull/1145)
* Made `OptionProps.data`'s `TResult` partial [#1231](https://github.com/apollographql/react-apollo/pull/1231)

### 1.4.16

* upgrade to react-16
* fix shallowEqual bug.
* Added notifyOnNetworkStatusChange to QueryOpts and MutationOpts Typesccript definitions [#1034](https://github.com/apollographql/react-apollo/pull/1034)
* Added variables types with Typescript [#997](https://github.com/apollographql/react-apollo/pull/997)
* Made `ChildProps.data` non-optional [#1143](https://github.com/apollographql/react-apollo/pull/1143)

### 1.4.15

* Fix: handle calling refetch in child componentDidMount
* Fix: ensure options gets up to date props [#1025](https://github.com/apollographql/react-apollo/pull/1005)
* Fix: ensure queryRecycler exists before using it
* MockNetworkInterface match mock requests regardless of variable order [#973](https://github.com/apollographql/react-apollo/pull/973)
* Allow to pass removeTypenames to MockedProvider [#1001](https://github.com/apollographql/react-apollo/pull/1001)

### 1.4.14

* Fix: Scope query recyclers by client [#876](https://github.com/apollographql/react-apollo/pull/876)

### 1.4.13 [DEPRECATED]

* Support apollo-client 2.0

### 1.4.12

* Fix: fix issue with bad deploy

### 1.4.11 (BROKEN)

* Replace string refs with callback refs [#908](https://github.com/apollographql/react-apollo/pull/908)

### 1.4.10

* Fix: fix UMD bundle pointing to apolloClient for some reason

### 1.4.9

* Fix: fix matching types with exports for flow and ts

### 1.4.8

* Fix: Ensure typescript and flow type definitions match in name

### 1.4.7

* Feature: Add support for flow typecheck to work out of the box (without any configuration)

### 1.4.6

* Fix: Fix issue where `withRef`-option of `graphql` did not work when the query was skipped [#865](https://github.com/apollographql/react-apollo/pull/865)

### 1.4.5

* Fix: export all types from main type file

### 1.4.4

* Fix: Fix issue around hoisting non react statics for RN [#859](https://github.com/apollographql/react-apollo/pull/859)
* Fix: Fix issue where options was called even though skip was present [#859](https://github.com/apollographql/react-apollo/pull/859)
* Improvement: Allow for better typescript usage with improved types [#862](https://github.com/apollographql/react-apollo/pull/862)

### 1.4.3

* Feature: You can now supply a client in options object passed to the `graphql` high oder component. [PR #729](https://github.com/apollographql/react-apollo/pull/729)
* Fix: Fix issue when using flow definitions [PR# 787](https://github.com/apollographql/react-apollo/pull/787)
* Improvement: Reduce re-renders by using forceUpdate instead of setState({ }) [PR #775](https://github.com/apollographql/react-apollo/pull/775)
* Improvement: Refactor dataForChild to use bound function to reduce rerenders [PR #772](https://github.com/apollographql/react-apollo/pull/772)
* Fix: Add in missing types for MutationOpts [PR #770](https://github.com/apollographql/react-apollo/pull/770)

### 1.4.2

* Fix: Fix component reference and variable statement for flow types

### 1.4.1

* Fix: Fix compilation of test-utils from move to ES bundles

### 1.4.0

#### BREAKING FOR TYPESCRIPT USERS

* Feature: Enhanced typescript definitions to allow for more valid type checking of graphql HOC [PR #695](https://github.com/apollographql/react-apollo/pull/695)
* Feature: Flow types: [PR #695](https://github.com/apollographql/react-apollo/pull/695)
* Fix: Fix bug with sync re-renders and recyled queries [PR #740](https://github.com/apollographql/react-apollo/pull/740)

### 1.3.0

* Feature: Support tree shaking and smaller (marginally) bundles via rollup [PR #691](https://github.com/apollographql/react-apollo/pull/691)
* Fix: Render full markup on the server when using the `cache-and-network` fetchPolicy [PR #688](https://github.com/apollographql/react-apollo/pull/688)

### 1.2.0

* Fix: Use `standby` fetchPolicy for recycled queries [PR #671](https://github.com/apollographql/react-apollo/pull/671)

### 1.1.3

* Perf: Removed unneeded usage of shouldComponentUpdate [PR #661](https://github.com/apollographql/react-apollo/pull/661) inspired by [PR #653](https://github.com/apollographql/react-apollo/pull/653)
* Perf: Removed unneeded usage of shouldComponentUpdate in Provider [PR #669](https://github.com/apollographql/react-apollo/pull/669)
* Chore: remove unused immutable prop [PR #539](https://github.com/apollographql/react-apollo/pull/539)

### 1.1.2

* Fix: Re-export all Apollo Client exports from react-apollo [PR #650](https://github.com/apollographql/react-apollo/pull/650)
* Chore: Include React 16 alpha in dependency version range [PR #647](https://github.com/apollographql/react-apollo/pull/647)

### 1.1.1

* Fix: move prop-types from devDependencies to dependencies [PR #656](https://github.com/apollographql/react-apollo/pull/656)

### 1.1.0 (deprecated)

* Pass cached data to the child component along with the error. [PR #548](https://github.com/apollographql/react-apollo/pull/548)
* Fix version lock down for peer dependency version of React. [PR #626](https://github.com/apollographql/react-apollo/pull/626)
* Switch `graphql-tag` dependency to `2.0.0`. This isn't really a breaking change because we only export `gql` from `react-apollo`.
* Fix: convert deprecated `React.PropTypes` to `PropTypes` provided by the `prop-types` package. [PR #628](https://github.com/apollographql/react-apollo/pull/628)

### 1.0.2

* Exposed `createBatchingNetworkInterface` from apollo-client so that it can be imported from react-apollo just like `createNetworkInterface`. [PR #618](https://github.com/apollographql/react-apollo/pull/618)

### 1.0.1

* Fix: Make sure recycled queries are in cache only mode so they do not trigger network requests. [PR #531](https://github.com/apollographql/react-apollo/pull/531)

### 1.0.0

* ApolloProvider now won't put its `store` on `context` unless it was given. [PR #550](https://github.com/apollographql/react-apollo/pull/550)
* MockedProvider now accepts a `store` prop to be passed to ApolloProvider so that react-redux store is not overwritten

### 1.0.0-rc.3

* Fix bug where `options` was mutated causing variables to not update appropriately. [PR #537](https://github.com/apollographql/react-apollo/pull/537)
* Make sure that all queries resolve or reject if an error was thrown when server side rendering. [PR #488](https://github.com/apollographql/react-apollo/pull/488)
* ApolloProvider now changes its client and store when those props change. [PR #479](https://github.com/apollographql/react-apollo/pull/479)

### 1.0.0-rc.1

* Update dependency to Apollo Client 1.0.0-rc.1 [PR #520](https://github.com/apollographql/react-apollo/pull/520)

### 0.13.3

* Make sure that the cached rendered element has the correct type before returning it. [PR #505](https://github.com/apollographql/react-apollo/pull/505)
* Move constructor initializing of props to componentWillMount. [PR #506](https://github.com/apollographql/react-apollo/pull/506) ([Issue #509](https://github.com/apollographql/react-apollo/issues/509)).

### 0.13.2

* Address deprecation warnings coming from `graphql-tag` [graphql-tag#54](https://github.com/apollographql/graphql-tag/issues/54)
* Make sure ApolloClient and gql are exported from browser bundle [PR #501](https://github.com/apollographql/react-apollo/pull/501)

### 0.13.1

* Add apollo-client ^0.10.0 to dependency range

### 0.13.0

* Make apollo-client and graphql-tag dependencies and re-export them from this package [PR #490](https://github.com/apollographql/react-apollo/pull/490)
* Print errors to console if they are not handled by component [PR #476](https://github.com/apollographql/react-apollo/pull/476)

### 0.12.0

* Update Apollo Client to 0.9.0 and bump a lot of other dependencies [PR #484](https://github.com/apollographql/react-apollo/pull/484)

### 0.11.2

* Remove `@types/chai` dev dependency which called a reference to the `chai` types in the production build. [PR #471](https://github.com/apollographql/react-apollo/pull/471)

### 0.11.1

* Fix `updateQueries` not running for queries attached to unmounted components. [PR #462](https://github.com/apollographql/react-apollo/pull/462)

### 0.10.1

* Fix wrong invariant sanity checks for GraphQL document [PR #457](https://github.com/apollostack/react-apollo/issues/457)

### 0.10.0

* Feature: [typescript] Add better typings to graphql HOC [Issue #379](https://github.com/apollostack/react-apollo/issues/379)

### 0.9.0

* Update apollo-client peerDependency to 0.8.0 [PR #438](https://github.com/apollostack/react-apollo/pull/438)

### 0.8.3

* Bug: [Issue #404](https://github.com/apollostack/react-apollo/issues/404) fix issue with network errors thrown when changing variables.
* Feature: Allow access to `withApollo`'s wrapped instance thanks to `{withRef: true}` option [Issue #331](https://github.com/apollostack/react-apollo/issues/331).
* Feature: Add an `alias` option to the `graphql` function to allow customizing the display name of the wrapped component ([Issue #354](https://github.com/apollostack/react-apollo/issues/354)).

### 0.8.2

* Chore: [PR #403](https://github.com/apollostack/react-apollo/pull/403) move react-dom to be an optional dependency for better react-native builds.

### 0.8.1

* Same as 0.8.0, but properly built

### 0.8.0 (deprecated - build was missing files)

* Update typings dependency from typed-grapqhl to @types/graphql [PR #393](https://github.com/apollostack/react-apollo/pull/393)
* Chore: [PR #390](https://github.com/apollostack/react-apollo/pull/390) gets rid of warning during queries test.

* Chore: [PR #391](https://github.com/apollostack/react-apollo/pull/391) gets rid of warnings during redux test.

* Feature: [PR #389](https://github.com/apollostack/react-apollo/pull/389) added a shouldResubscribe option to allow subscriptions to automatically resubscribe when props change.

### v0.7.4

* Identical to 0.7.2 because 0.7.3 contained breaking change (updated typings)

### v0.7.3 (deprecated - contained breaking changes)

* Chore: [PR #390](https://github.com/apollostack/react-apollo/pull/390) gets rid of warning during queries test.

* Chore: [PR #391](https://github.com/apollostack/react-apollo/pull/391) gets rid of warnings during redux test.

* Feature: [PR #389](https://github.com/apollostack/react-apollo/pull/389) added a shouldResubscribe option to allow subscriptions to automatically resubscribe when props change.

### v0.7.2

* Bug: fix issue where changing variables while unskipping didn't result in the variables actually changing - [Issue #374](https://github.com/apollostack/react-apollo/issues/374)

* Bug: fix issue with no longer passing errors to components w/ `apollo-client@0.5.23` - [Issue #378](https://github.com/apollostack/react-apollo/issues/378)

* Add `react-dom` to `peerDependencies` because since React 15.4 it is no longer "secretly" included.
  _(ref: https://github.com/facebook/react/releases/tag/v15.4.0)_

### v0.7.1

#### Breaking

```js
// old
import { getDataFromTree, renderToStringWithData } from 'react-apollo/server';

// new
import { getDataFromTree, renderToStringWithData } from 'react-apollo';
```

* Feature: Better packaging [PR #306](https://github.com/apollostack/react-apollo/pull/306)
* Feature: Add networkStatus prop to connected components[Issue #322](https://github.com/apollostack/react-apollo/issues/322)
* Feature: Pass component display name as watchQuery metadata for experimental devtools [PR #363](https://github.com/apollostack/react-apollo/pull/363)
* Feature: Removed use of `createFragment` and bumped AC version [PR #357](https://github.com/apollostack/react-apollo/pull/357)
* Bug: fix issue with Redux's `connect` and SSR - [Issue #350](https://github.com/apollostack/react-apollo/issues/350)

### v0.6.0

#### Breaking

```js
// old -- we attempted to get the state out of your apollo provider for your
renderToStringWithData(component).then({ markup, initialState });

// new -- you must get it yourself
renderToStringWithData(component).then(markup => {
  const initialState = client.store.getState()[client.reduxRootKey];

  // ...
});
```

This release refactors the server side rendering and data access code, hopefully making it easier to contribute to in the future and fixing a few bugs along the way:

* Bug: Fix bug in SSR in React Production mode [Issue #237](https://github.com/apollostack/react-apollo/issues/237)
* Bug: Fix issue fetching multiple levels of queries [Issue #250](https://github.com/apollostack/react-apollo/issues/250)
* Bug: Fix issue with Stateless components in SSR [Issue #297](https://github.com/apollostack/react-apollo/issues/297)
* Feature: Refactored to collect data in one place [Issue 264](https://github.com/apollostack/react-apollo/issues/264)

### v0.5.15

* Feature: Added test utilities and examples to library.

### v0.5.14

* Bug: Fix issue with usage in TypeScript projects caused by 'compose' re-export. [PR #291](https://github.com/apollostack/react-apollo/pull/291)
* Bug: Fix issue with forceFetch during SSR [PR #293](https://github.com/apollostack/react-apollo/pull/293)

### v0.5.12

* Full support for both Apollo Client 0.4.21 and 0.5.0. [PR #277](https://github.com/apollostack/react-apollo/pull/277)

### v0.5.11

* Bug: Fix issue with SSR queries running twice when a mutation wraps a query [#274](https://github.com/apollostack/react-apollo/issue/274)

### v0.5.10

* Bug: Fix issue with changing outer props _and not changing variables_, ultimately caused by https://github.com/apollostack/apollo-client/pull/694

### v0.5.9

* Bug: Fix and test some subtle bugs around skipping and subscriptions. [#260](https://github.com/apollostack/react-apollo/pull/260)

### v0.5.8

* Feature: Remove nested imports for apollo-client. Making local development eaiser. [#234](https://github.com/apollostack/react-apollo/pull/234)
* Feature: Move types to dev deps [#251](https://github.com/apollostack/react-apollo/pull/251)
* Feature: New method for skipping queries which bypasses HOC internals [#253](https://github.com/apollostack/react-apollo/pull/253)
* Feature: Integrated subscriptions! [#256](https://github.com/apollostack/react-apollo/pull/256)
* Feature: Refactor loading state managment to use apollo-client fully. Reduces library size by ~50% [#211](https://github.com/apollostack/react-apollo/pull/211)

### v0.5.7

* Feature: Upgraded to typescript 2.0 [#217](https://github.com/apollostack/react-apollo/pull/217)
* Feature: Allow usage of redux key or selector [#226](https://github.com/apollostack/react-apollo/pull/226)

### v0.5.6

* Bug: Passing immutable to ApolloProvider breaks ssr. `renderToStringWithData` fails to reference the right store.
  [#222](https://github.com/apollostack/react-apollo/pull/222)
* Bug: Fixed issue with context in SSR [#218](https://github.com/apollostack/react-apollo/issues/218)

### v0.5.5

* Bug: Fixed lifecycle events for componentWillMount() on the server [#205](https://github.com/apollostack/react-apollo/pull/205)

### v0.5.4

* Bug: Created better reference to updateQuery when bound early. It will also throw if called before it should be.

### v0.5.3

* Bug: Fixed issue with updateQuery not being present during componentWillMount [#203](https://github.com/apollostack/react-apollo/pull/203)

### v0.5.2

* Feature: Allow optional variables by passing null value on behalf of the variable [#200](https://github.com/apollostack/react-apollo/pull/200)

### v0.5.1

* Feature: Added link to [recompose](https://github.com/acdlite/recompose) to use the `compose` function. This makes it easy to combine multiple queries on a single component. [#194](https://github.com/apollostack/react-apollo/pull/194)

### v0.5.0

#### Breaking

```js
// old
renderToStringWithData(component).then(markup); // markup had a script tag

// new

renderToStringWithData(component).then({ markup, initialState }); // markup has not tag, and state is passed
```

* Feature: Removed client as a prop and fixed warnings when not using ApolloProvider [#189](https://github.com/apollostack/react-apollo/pull/189)
* Feature: Added updateQuery to data props

* Bug: Fixed renderToStringWithData causing react warning [#169](https://github.com/apollostack/react-apollo/issues/169)
* Bug: Fixed ssr fragment issue [#178](https://github.com/apollostack/react-apollo/pull/178)
* Bug: Fixed loading state for skipped queries [#190](https://github.com/apollostack/react-apollo/pull/190)
* Bug: Fixed loading state on remounted component with different variables

### v0.4.7

* Bug: Fixed SSR issue with context [#165](https://github.com/apollostack/react-apollo/pull/165)
* Bug: Fixed issue when context changes in parent container not going through to child; [#162](https://github.com/apollostack/react-apollo/pull/162)
* Bug: Fixed loading state on remount of forceFetch operations; [#161](https://github.com/apollostack/react-apollo/pull/161)

### v0.4.6

* Bug: Fixed issue with variable merging after fetchMore [#150](https://github.com/apollostack/react-apollo/pull/150)

### v0.4.5

* Feature: Allow options value to be an object instead of a method. [#144](https://github.com/apollostack/react-apollo/issues/144)
* Bug: Fixed issue with missing methods on initial props [#142](https://github.com/apollostack/react-apollo/issues/142)
* Bug: Fixed oddity with multi nested enhancers on SSR [#141](https://github.com/apollostack/react-apollo/issues/141)

### v0.4.4

* Bug: Fixed issue with variable merging [#139](https://github.com/apollostack/react-apollo/pull/139)

### v0.4.3

* Feature: Support a different store in the tree that is immutable (support immutable redux) [#137](https://github.com/apollostack/react-apollo/pull/137)

### v0.4.2

* Bug: Fixed refetch methods when no result is returned

### v0.4.1

* BREAKING Feature: [Brand new API! See the docs for more information](http://docs.apollostack.com/apollo-client/react.html);

### v0.3.20

* Bug: Fixed loading state on refetch more when data doesn't change
* Feature: added fetchMore [#123](https://github.com/apollostack/react-apollo/pull/123)

### v0.3.19

* Bug: Retain compatibility with version 0.3.0 of Apollo Client via a backcompat shim. [#109](https://github.com/apollostack/react-apollo/pull/109)

### v0.3.18

* Feature: Support 0.4.0 of Apollo Client, and pass through new mutation options [#105](https://github.com/apollostack/react-apollo/pull/105) [#106](https://github.com/apollostack/react-apollo/pull/106)

### v0.3.17

* Bug: Fixed but where SSR wouldn't get calculated props from redux actions [#103](https://github.com/apollostack/react-apollo/pull/103)

### v0.3.16

* Feature: integrated SSR [#83](https://github.com/apollostack/react-apollo/pull/83)
* Feature: added ability to hoist statics on components [#99](https://github.com/apollostack/react-apollo/pull/99)
* Bug: Don't strip data away from the component when the query errors [#98](https://github.com/apollostack/react-apollo/pull/98)

### v0.3.15

* Bug: Fixed issue where react native would error on aggressive cloneing of client

### v0.3.14

* Feature: pass through all methods on apollo client

### v0.3.13

* Bug: fixed issue causing errors to be passed to apollo-client [#89](https://github.com/apollostack/react-apollo/pull/89)

### v0.3.11/12

* Bug: fixed overrendering of components on redux state changes

### v0.3.10

* Bug: fixed bug where SSR would fail due to later updates. This should also prevent unmounted components from throwing errors.

### v0.3.9

* Feature: provide add `watchQuery` to components via `connect`

### v.0.3.8

* Bug: Don't use old props on store change change

### v.0.3.7

* Bug: Reset loading state when a refetched query has returned

### v0.3.6

* Bug: Loading state is no longer true on uncalled mutations.
* Improvement: don't set the loading state to false if forceFetch is true

### v0.3.5

Return promise from the refetch method

### v0.3.4

* Bug: Fix bug where state / props weren't accurate when executing mutations.
* * Improvement: Increase performance by limiting re-renders and re-execution of queries.
    Chore: Split tests to make them easier to maintain.

### v0.3.2 || v0.3.3 (publish fix)

* Feature: add `startPolling` and `stopPolling` to the prop object for queries
* Bug: Fix bug where full options were not being passed to watchQuery

### v0.3.1

* Feature: Support 0.3.0 of apollo-client

### v0.3.0

* Feature: Change Provider export to be ApolloProvider and use Provider from react-redux

### v0.2.1

* Feature: Support 0.1.0 and 0.2.0 of apollo-client

### v0.2.0

**Breaking change:**

* Feature: Remove `result` key in favor of dynamic key matching root fields of the query or mutation. (https://github.com/apollostack/react-apollo/pull/31)

```js
{
  loading: false,
  result: {
    posts: []
  }
}
```

becomes

```js
{
  loading: false,
  posts: []
}
```

### v0.1.5

* Bug: Get state directly from redux store internally

### v0.1.4

* Bug: Fix bug with willReceiveProps

### v0.1.2

Bug: - Adjust loading lifecycle marker to better match the behavior of apollo-client [#11](https://github.com/apollostack/react-apollo/pull/11)

### v0.1.1

Feature: - Update to support new observable API from apollo-client [#9](https://github.com/apollostack/react-apollo/pull/9)

### v0.1.0

Initial release. Brings in support for binding GraphQL data to components easily as well as perform mutations.

We didn't track changes before this version.<|MERGE_RESOLUTION|>--- conflicted
+++ resolved
@@ -2,12 +2,9 @@
 
 ### vNext
 
-<<<<<<< HEAD
-* Stricter type checking in the codebase. [#1617]
-* Improved TS types (even more) in both `Query` component and `graphql` HoC. [#1617]
-=======
+* Stricter type checking in the codebase. [#1617](https://github.com/apollographql/react-apollo/pull/1617)
+* Improved TS types (even more) in both `Query` component and `graphql` HoC. [#1617](https://github.com/apollographql/react-apollo/pull/1617)
 * Fix React Component detection bug in `getDataFromTree` [#1604](https://github.com/apollographql/react-apollo/pull/1604)
->>>>>>> 4e7a87c3
 
 ### 2.1.0-beta.0
 
