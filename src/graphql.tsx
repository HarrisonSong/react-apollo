import * as React from 'react';

import {
  Component,
  createElement,
  PropTypes,
} from 'react';

// modules don't export ES6 modules
import pick = require('lodash.pick');
import flatten = require('lodash.flatten');
import shallowEqual from './shallowEqual';

import invariant = require('invariant');
import assign = require('object-assign');

import hoistNonReactStatics = require('hoist-non-react-statics');

import ApolloClient, {
  ObservableQuery,
  MutationBehavior,
  MutationQueryReducersMap,
  Subscription,
  ApolloStore,
  ApolloQueryResult,
  ApolloError,
} from 'apollo-client';

import {
<<<<<<< HEAD
  FetchMoreOptions,
  UpdateQueryOptions,
} from 'apollo-client/core/ObservableQuery';

import {
  FetchMoreQueryOptions,
  SubscribeToMoreOptions,
} from 'apollo-client/core/watchQueryOptions';

import {
  // GraphQLResult,
  Document,
  FragmentDefinition,
=======
  DocumentNode,
  FragmentDefinitionNode,
>>>>>>> 5d8ac22e
} from 'graphql';

import { parser, DocumentType } from './parser';

export declare interface MutationOptions {
  variables?: Object;
  resultBehaviors?: MutationBehavior[];
  fragments?: FragmentDefinitionNode[] | FragmentDefinitionNode[][];
  optimisticResponse?: Object;
  updateQueries?: MutationQueryReducersMap;
  forceFetch?: boolean;
}

export declare interface QueryOptions {
  ssr?: boolean;
  variables?: { [key: string]: any };
  forceFetch?: boolean;
  returnPartialData?: boolean;
  noFetch?: boolean;
  pollInterval?: number;
  fragments?: FragmentDefinitionNode[] | FragmentDefinitionNode[][];
  // deprecated
  skip?: boolean;
}

export interface GraphQLDataProps {
  error?: ApolloError;
  networkStatus: number;
  loading: boolean;
  variables: {
    [variable: string]: any;
  };
  fetchMore: (fetchMoreOptions: FetchMoreQueryOptions & FetchMoreOptions) => Promise<ApolloQueryResult>;
  refetch: (variables?: any) => Promise<ApolloQueryResult>;
  startPolling: (pollInterval: number) => void;
  stopPolling: () => void;
  subscribeToMore: (options: SubscribeToMoreOptions) => () => void;
  updateQuery: (mapFn: (previousQueryResult: any, options: UpdateQueryOptions) => any) => void;
}

export interface InjectedGraphQLProps<T> {
  data?: T & GraphQLDataProps;
}

const defaultMapPropsToOptions = props => ({});
const defaultMapResultToProps = props => props;
const defaultMapPropsToSkip = props => false;

// the fields we want to copy over to our data prop
function observableQueryFields(observable) {
  const fields = pick(observable, 'variables',
    'refetch', 'fetchMore', 'updateQuery', 'startPolling', 'stopPolling', 'subscribeToMore');

  Object.keys(fields).forEach((key) => {
    if (typeof fields[key] === 'function') {
      fields[key] = fields[key].bind(observable);
    }
  });

  return fields;
}

function getDisplayName(WrappedComponent) {
  return WrappedComponent.displayName || WrappedComponent.name || 'Component';
}

// Helps track hot reloading.
let nextVersion = 0;

export function withApollo(WrappedComponent) {

  const withDisplayName = `withApollo(${getDisplayName(WrappedComponent)})`;

  class WithApollo extends Component<any, any> {
    static displayName = withDisplayName;
    static WrappedComponent = WrappedComponent;
    static contextTypes = { client: PropTypes.object.isRequired };

    // data storage
    private client: ApolloClient; // apollo client

    constructor(props, context) {
      super(props, context);
      this.client = context.client;

      invariant(!!this.client,
          `Could not find "client" in the context of ` +
          `"${withDisplayName}". ` +
          `Wrap the root component in an <ApolloProvider>`
        );

    }


    render() {
      const props = assign({}, this.props);
      props.client = this.client;
      return createElement(WrappedComponent, props);
    }
  }

  // Make sure we preserve any custom statics on the original component.
  return hoistNonReactStatics(WithApollo, WrappedComponent, {});
};

export interface OperationOption {
  options?: Object | ((props: any) => QueryOptions | MutationOptions);
  props?: (props: any) => any;
  skip?: boolean | ((props: any) => boolean);
  name?: string;
  withRef?: boolean;
  shouldResubscribe?: (props: any, nextProps: any) => boolean;
}

export type ComponentClass<P> = React.ComponentClass<P>;
export type StatelessComponent<P> = React.StatelessComponent<P>;

export interface WrapWithApollo {
  <P, TComponentConstruct extends (ComponentClass<P> | StatelessComponent<P>)>(component: TComponentConstruct): TComponentConstruct;
}

export default function graphql(
  document: DocumentNode,
  operationOptions: OperationOption = {}
) {

  // extract options
  const { options = defaultMapPropsToOptions, skip = defaultMapPropsToSkip } = operationOptions;

  let mapPropsToOptions = options as (props: any) => QueryOptions | MutationOptions;
  if (typeof mapPropsToOptions !== 'function') mapPropsToOptions = () => options;

  let mapPropsToSkip = skip as (props: any) => boolean;
  if (typeof mapPropsToSkip !== 'function') mapPropsToSkip = (() => skip as any);

  const mapResultToProps = operationOptions.props;

  // safety check on the operation
  const operation = parser(document);

  // Helps track hot reloading.
  const version = nextVersion++;

  const wrapWithApolloComponent: WrapWithApollo = WrappedComponent => {

    const graphQLDisplayName = `Apollo(${getDisplayName(WrappedComponent)})`;

    class GraphQL extends Component<any, any> {
      static displayName = graphQLDisplayName;
      static WrappedComponent = WrappedComponent;
      static contextTypes = {
        store: PropTypes.object.isRequired,
        client: PropTypes.object.isRequired,
      };

      // react / redux and react dev tools (HMR) needs
      public props: any; // passed props
      public version: number;
      public hasMounted: boolean;

      // data storage
      private store: ApolloStore;
      private client: ApolloClient; // apollo client
      private type: DocumentType;

      // request / action storage. Note that we delete querySubscription if we
      // unsubscribe but never delete queryObservable once it is created.
      private queryObservable: ObservableQuery | any;
      private querySubscription: Subscription;
      private previousData: any = {};
      private lastSubscriptionData: any;

      // calculated switches to control rerenders
      private shouldRerender: boolean;

      // the element to render
      private renderedElement: any;

      constructor(props, context) {
        super(props, context);
        this.version = version;
        this.client = context.client;

        invariant(!!this.client,
          `Could not find "client" in the context of ` +
          `"${graphQLDisplayName}". ` +
          `Wrap the root component in an <ApolloProvider>`
        );

        this.store = this.client.store;

        this.type = operation.type;

        if (this.shouldSkip(props)) return;
        this.setInitialProps();
      }

      componentDidMount() {
        this.hasMounted = true;
        if (this.type === DocumentType.Mutation) return;

        if (!this.shouldSkip(this.props)) {
          this.subscribeToQuery();
        }
      }

      componentWillReceiveProps(nextProps) {
        if (shallowEqual(this.props, nextProps)) return;

        this.shouldRerender = true;

        if (this.type === DocumentType.Mutation) {
          return;
        };
        if (this.type === DocumentType.Subscription
          && operationOptions.shouldResubscribe
          && operationOptions.shouldResubscribe(this.props, nextProps)) {
          this.unsubscribeFromQuery();
          delete this.queryObservable;
          this.updateQuery(nextProps);
          this.subscribeToQuery();
          return;
        }
        if (this.shouldSkip(nextProps)) {
          if (!this.shouldSkip(this.props)) {
            // if this has changed, we better unsubscribe
            this.unsubscribeFromQuery();
          }
          return;
        }

        this.updateQuery(nextProps);
        this.subscribeToQuery();
      }

      shouldComponentUpdate(nextProps, nextState, nextContext) {
        return !!nextContext || this.shouldRerender;
      }

      componentWillUnmount() {
        if (this.type === DocumentType.Query) this.unsubscribeFromQuery();
        if (this.type === DocumentType.Subscription) this.unsubscribeFromQuery();

        this.hasMounted = false;
      }

      calculateOptions(props = this.props, newOpts?) {
        let opts = mapPropsToOptions(props);

        if (newOpts && newOpts.variables) {
          newOpts.variables = assign({}, opts.variables, newOpts.variables);
        }
        if (newOpts) opts = assign({}, opts, newOpts);

        if (opts.fragments) {
          opts.fragments = flatten(opts.fragments);
        }

        if (opts.variables || !operation.variables.length) return opts;

        let variables = {};
        for (let { variable, type } of operation.variables) {
          if (!variable.name || !variable.name.value) continue;

          if (typeof props[variable.name.value] !== 'undefined') {
            variables[variable.name.value] = props[variable.name.value];
            continue;
          }

          // allow optional props
          if (type.kind !== 'NonNullType') {
            variables[variable.name.value] = null;
            continue;
          }

          invariant(typeof props[variable.name.value] !== 'undefined',
            `The operation '${operation.name}' wrapping '${getDisplayName(WrappedComponent)}' ` +
            `is expecting a variable: '${variable.name.value}' but it was not found in the props ` +
            `passed to '${graphQLDisplayName}'`
          );
        }
        opts.variables = variables;
        return opts;
      };

      calculateResultProps(result) {
        let name = this.type === DocumentType.Mutation ? 'mutate' : 'data';
        if (operationOptions.name) name = operationOptions.name;

        const newResult = { [name]: result, ownProps: this.props };
        if (mapResultToProps) return mapResultToProps(newResult);

        return { [name]: defaultMapResultToProps(result) };
      }

      setInitialProps() {
        if (this.type === DocumentType.Mutation) {
          return;
        }

        // Create the observable but don't subscribe yet. The query won't
        // fire until we do.
        const opts: QueryOptions = this.calculateOptions(this.props);

        this.createQuery(opts);
      }

      createQuery(opts: QueryOptions) {
        if (this.type === DocumentType.Subscription) {
          this.queryObservable = this.client.subscribe(assign({
            query: document,
          }, opts));
        } else {
          this.queryObservable = this.client.watchQuery(assign({
            query: document,
            metadata: {
              reactComponent: {
                displayName: graphQLDisplayName,
              },
            },
          }, opts));
        }
      }

      updateQuery(props) {
        const opts = this.calculateOptions(props) as QueryOptions;

        // if we skipped initially, we may not have yet created the observable
        if (!this.queryObservable) {
          this.createQuery(opts);
        }

        if (this.queryObservable._setOptionsNoResult) {
          // Since we don't care about the result, use a hacky version to
          // work around https://github.com/apollostack/apollo-client/pull/694
          // This workaround is only present in Apollo Client 0.4.21
          this.queryObservable._setOptionsNoResult(opts);
        } else {
          if (this.queryObservable.setOptions) {
            this.queryObservable.setOptions(opts);
          }
        }
      }

      // For server-side rendering (see server.ts)
      fetchData(): Promise<ApolloQueryResult> | boolean {
        if (this.shouldSkip()) return false;
        if (
          operation.type === DocumentType.Mutation || operation.type === DocumentType.Subscription
        ) return false;

        const opts = this.calculateOptions() as any;
        if (opts.ssr === false) return false;
        if (opts.forceFetch) delete opts.forceFetch; // ignore force fetch in SSR;

        const observable = this.client.watchQuery(assign({ query: document }, opts));
        const result = observable.currentResult();

        if (result.loading) {
          return observable.result();
        } else {
          return false;
        }
      }

      subscribeToQuery() {
        if (this.querySubscription) {
          return;
        }

        const next = (results: any) => {
          if (this.type === DocumentType.Subscription) {
            // Subscriptions don't currently support `currentResult`, so we
            // need to do this ourselves
            this.lastSubscriptionData = results;

            results = { data: results };
          }
          const clashingKeys = Object.keys(observableQueryFields(results.data));
          invariant(clashingKeys.length === 0,
            `the result of the '${graphQLDisplayName}' operation contains keys that ` +
            `conflict with the return object.` +
            clashingKeys.map(k => `'${k}'`).join(', ') + ` not allowed.`
          );

          this.forceRenderChildren();
        };

        const handleError = (error) => {
          // Quick fix for https://github.com/apollostack/react-apollo/issues/378
          if (error.hasOwnProperty('graphQLErrors')) return next({ error });
          throw error;
        };
        /*

          Since `setState()` can throw an error if the child had a render error,
          we can't use the `error` part of the query subscription. If we do, all children
          errors are captured as NetworkErrors which isn't true / helpful.

          Instead, we subscribe to the store for network errors and re-render that way
        */
        this.querySubscription = this.queryObservable.subscribe({ next, error: handleError });
      }

      unsubscribeFromQuery() {
        if (this.querySubscription) {
          (this.querySubscription as Subscription).unsubscribe();
          delete this.querySubscription;
        }
      }

      shouldSkip(props = this.props) {
        return mapPropsToSkip(props) ||
          (mapPropsToOptions(props) as QueryOptions).skip;
      }

      forceRenderChildren() {
        // force a rerender that goes through shouldComponentUpdate
        this.shouldRerender = true;
        if (this.hasMounted) this.setState({});
      }

      getWrappedInstance() {
        invariant(operationOptions.withRef,
          `To access the wrapped instance, you need to specify ` +
          `{ withRef: true } in the options`
        );

        return (this.refs as any).wrappedInstance;
      }

      dataForChild() {
        if (this.type === DocumentType.Mutation) {
          return (mutationOpts: MutationOptions) => {
            const opts = this.calculateOptions(this.props, mutationOpts);

            if (typeof opts.variables === 'undefined') delete opts.variables;

            (opts as any).mutation = document;
            return this.client.mutate((opts as any));
          };
        }

        const opts = this.calculateOptions(this.props);
        const data = {};
        assign(data, observableQueryFields(this.queryObservable));

        if (this.type === DocumentType.Subscription) {
          assign(data, {
            loading: !this.lastSubscriptionData,
            variables: opts.variables,
          }, this.lastSubscriptionData);

        } else {
          // fetch the current result (if any) from the store
          const currentResult = this.queryObservable.currentResult();
          const { loading, error, networkStatus } = currentResult;
          assign(data, { loading, error, networkStatus });

          if (loading) {
            // while loading, we should use any previous data we have
            assign(data, this.previousData, currentResult.data);
          } else {
            assign(data, currentResult.data);
            this.previousData = currentResult.data;
          }
        }
        return data;
      }

      render() {
        if (this.shouldSkip()) {
          return createElement(WrappedComponent, this.props);
        }

        const { shouldRerender, renderedElement, props } = this;
        this.shouldRerender = false;

        const data = this.dataForChild();
        const clientProps = this.calculateResultProps(data);
        const mergedPropsAndData = assign({}, props, clientProps);

        if (!shouldRerender && renderedElement) {
          return renderedElement;
        }

        if (operationOptions.withRef) mergedPropsAndData.ref = 'wrappedInstance';
        this.renderedElement = createElement(WrappedComponent, mergedPropsAndData);
        return this.renderedElement;
      }
    }

    // Make sure we preserve any custom statics on the original component.
    return hoistNonReactStatics(GraphQL, WrappedComponent, {});
  };

  return wrapWithApolloComponent;
};<|MERGE_RESOLUTION|>--- conflicted
+++ resolved
@@ -27,7 +27,6 @@
 } from 'apollo-client';
 
 import {
-<<<<<<< HEAD
   FetchMoreOptions,
   UpdateQueryOptions,
 } from 'apollo-client/core/ObservableQuery';
@@ -39,12 +38,8 @@
 
 import {
   // GraphQLResult,
-  Document,
-  FragmentDefinition,
-=======
   DocumentNode,
   FragmentDefinitionNode,
->>>>>>> 5d8ac22e
 } from 'graphql';
 
 import { parser, DocumentType } from './parser';
